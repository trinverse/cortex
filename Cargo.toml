[workspace]
members = [
    "cortex-core",
    "cortex-tui", 
    "cortex-cli",
    "cortex-plugins",
    "cortex-platform",
    "cortex-updater",
]
resolver = "2"

[workspace.lints.rust]
unexpected_cfgs = "allow"

[workspace.package]
version = "0.1.0"
edition = "2021"
authors = ["Cortex Contributors"]
license = "MIT"
repository = "https://github.com/cortex-fm/cortex"

[workspace.dependencies]
criterion = "0.7"
tempfile = "3.8"
tokio = { version = "1.40", features = ["full"] }
async-trait = "0.1"
anyhow = "1.0"
thiserror = "2.0"
serde = { version = "1.0", features = ["derive"] }
serde_json = "1.0"
toml = "0.9"
crossterm = "0.29"
ratatui = "0.29"
dirs = "6.0"
chrono = { version = "0.4", features = ["serde"] }
log = "0.4"
env_logger = "0.11"
indexmap = "2.0"
unicode-width = "0.2"
humansize = "2.1"
glob = "0.3"
walkdir = "2.5"
<<<<<<< HEAD
notify = "6.1"
which = "6.0"
mlua = { version = "0.11", features = ["lua54", "vendored", "async", "send"] }
=======
notify = "8.2"
which = "8.0"
mlua = { version = "0.10", features = ["lua54", "vendored", "async", "send"] }
>>>>>>> 00984bd2
clap = { version = "4.5", features = ["derive"] }
regex = "1.10"
zip = "4.3"
# ssh2 = "0.9"  # Commented out - requires OpenSSL
url = "2.5"
# suppaftp = { version = "6.3", features = ["async", "async-native-tls"] }  # Commented out - requires OpenSSL
tar = "0.4"
flate2 = "1.0"
sevenz-rust = "0.6"

[profile.release]
opt-level = 3
lto = true
codegen-units = 1
strip = true
panic = "abort"

[profile.dev]
opt-level = 0
debug = true
incremental = true

# Faster builds for development
[profile.dev.package."*"]
opt-level = 0

# Fast development builds with some optimization
[profile.dev-opt]
inherits = "dev"
opt-level = 2<|MERGE_RESOLUTION|>--- conflicted
+++ resolved
@@ -40,15 +40,12 @@
 humansize = "2.1"
 glob = "0.3"
 walkdir = "2.5"
-<<<<<<< HEAD
-notify = "6.1"
-which = "6.0"
+
 mlua = { version = "0.11", features = ["lua54", "vendored", "async", "send"] }
-=======
+
 notify = "8.2"
 which = "8.0"
-mlua = { version = "0.10", features = ["lua54", "vendored", "async", "send"] }
->>>>>>> 00984bd2
+
 clap = { version = "4.5", features = ["derive"] }
 regex = "1.10"
 zip = "4.3"
